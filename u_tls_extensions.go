--- conflicted
+++ resolved
@@ -258,15 +258,6 @@
 	Curves []CurveID
 }
 
-<<<<<<< HEAD
-func (e *SupportedCurvesExtension) writeToUConn(uc *UConn) error {
-	//// uc.config.CurvePreferences = e.Curves // #Restls#
-	uc.HandshakeState.Hello.SupportedCurves = e.Curves
-	return nil
-}
-
-=======
->>>>>>> 835e0735
 func (e *SupportedCurvesExtension) Len() int {
 	return 6 + 2*len(e.Curves)
 }
