--- conflicted
+++ resolved
@@ -2659,37 +2659,6 @@
 	}
 }
 
-<<<<<<< HEAD
-// func TestResTLS13(t *testing.T) {
-// 	clientConfig := testConfig.Clone()
-// 	clientConfig.VersionHint = TLS13Hint
-// 	clientConfig.RestlsSecret = []byte("12345")
-
-// 	test := &clientTest{
-// 		name:   "AES256-SHA384",
-// 		args:   []string{"-ciphersuites", "TLS_AES_256_GCM_SHA384"},
-// 		config: clientConfig,
-// 	}
-
-// 	runClientTestTLS13(t, test)
-// }
-
-// func TestResTLS12(t *testing.T) {
-// 	clientConfig := testConfig.Clone()
-// 	clientConfig.VersionHint = TLS12Hint
-// 	clientConfig.RestlsSecret = []byte("12345")
-// 	clientConfig.CurveIDHint = X25519
-// 	clientConfig.CurvePreferences = []CurveID{X25519}
-
-// 	test := &clientTest{
-// 		name:   "X25519-ECDHE",
-// 		args:   []string{"-cipher", "ECDHE-RSA-AES128-GCM-SHA256", "-curves", "X25519"},
-// 		config: clientConfig,
-// 	}
-
-// 	runClientTestTLS12(t, test)
-// }
-=======
 // TestTLS13OnlyClientHelloCipherSuite tests that when a client states that
 // it only supports TLS 1.3, it correctly advertises only TLS 1.3 ciphers.
 func TestTLS13OnlyClientHelloCipherSuite(t *testing.T) {
@@ -2829,5 +2798,4 @@
 	if err == nil || err.Error() != expectedErr {
 		t.Errorf("Conn.processCertsFromClient unexpected error: want %q, got %q", expectedErr, err)
 	}
-}
->>>>>>> 835e0735
+}