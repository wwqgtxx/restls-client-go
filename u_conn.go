--- conflicted
+++ resolved
@@ -438,7 +438,6 @@
 	}
 	// [uTLS section ends]
 
-<<<<<<< HEAD
 	// #Restls# Begin
 	debugf("hello.keyShares(private) %v\n", hello.keyShares)
 	supportTLS13 := false
@@ -452,19 +451,12 @@
 		c.generateSessionIDForTLS13(hello)
 	}
 	// #Restls# End
-	cacheKey, session, earlySecret, binderKey, err := c.loadSession(hello)
-	if err != nil {
-		return err
-	}
-	if cacheKey != "" && session != nil {
-		debugf("found session") // #Restls#
-=======
+
 	session, earlySecret, binderKey, err := c.loadSession(hello)
 	if err != nil {
 		return err
 	}
 	if session != nil {
->>>>>>> 835e0735
 		defer func() {
 			// If we got a handshake failure when resuming a session, throw away
 			// the session ticket. See RFC 5077, Section 3.2.
@@ -480,7 +472,6 @@
 		}()
 	}
 
-<<<<<<< HEAD
 	// #Restls# Begin
 	if c.config.VersionHint == TLS12Hint || c.config.VersionHint == TLS13Hint && !supportTLS13 {
 		if err := c.generateSessionIDForTLS12(hello); err != nil {
@@ -491,11 +482,6 @@
 	copy(hello.raw[39:], hello.sessionId) // patch session id
 	// #Restls# End
 
-	if !sessionIsAlreadySet { // uTLS: do not overwrite already set session
-		err = c.SetSessionState(session)
-		if err != nil {
-			return
-=======
 	cacheKey := c.clientSessionCacheKey()
 	if c.config.ClientSessionCache != nil {
 		cs, ok := c.config.ClientSessionCache.Get(cacheKey)
@@ -504,7 +490,6 @@
 			if err != nil {
 				return
 			}
->>>>>>> 835e0735
 		}
 	}
 
