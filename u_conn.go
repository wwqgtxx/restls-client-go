// Copyright 2017 Google Inc. All rights reserved.
// Use of this source code is governed by a BSD-style
// license that can be found in the LICENSE file.

package tls

import (
	"bufio"
	"bytes"
	"context"
	"crypto/cipher"
	"encoding/binary"
	"errors"
	"fmt"
	"hash"
	"io"
	"net"
	"strconv"
	"sync/atomic"
)

type UConn struct {
	*Conn

	Extensions    []TLSExtension
	ClientHelloID ClientHelloID

	ClientHelloBuilt bool
	HandshakeState   PubClientHandshakeState

	// sessionID may or may not depend on ticket; nil => random
	GetSessionID func(ticket []byte) [32]byte

	greaseSeed [ssl_grease_last_index]uint16

	omitSNIExtension bool

	// certCompressionAlgs represents the set of advertised certificate compression
	// algorithms, as specified in the ClientHello. This is only relevant client-side, for the
	// server certificate. All other forms of certificate compression are unsupported.
	certCompressionAlgs []CertCompressionAlgo
}

// UClient returns a new uTLS client, with behavior depending on clientHelloID.
// Config CAN be nil, but make sure to eventually specify ServerName.
func UClient(conn net.Conn, config *Config, clientHelloID ClientHelloID) *UConn {
	if config == nil {
		config = &Config{}
	}
	tlsConn := Conn{conn: conn, config: config, isClient: true}
	handshakeState := PubClientHandshakeState{C: &tlsConn, Hello: &PubClientHelloMsg{}}
	uconn := UConn{Conn: &tlsConn, ClientHelloID: clientHelloID, HandshakeState: handshakeState}
	uconn.HandshakeState.uconn = &uconn
	uconn.handshakeFn = uconn.clientHandshake
	uconn.in.restlsPlugin.initAsClientInbound()   // #Restls#
	uconn.out.restlsPlugin.initAsClientOutbound() // #Restls#
	return &uconn
}

// BuildHandshakeState behavior varies based on ClientHelloID and
// whether it was already called before.
// If HelloGolang:
//
//	[only once] make default ClientHello and overwrite existing state
//
// If any other mimicking ClientHelloID is used:
//
//	[only once] make ClientHello based on ID and overwrite existing state
//	[each call] apply uconn.Extensions config to internal crypto/tls structures
//	[each call] marshal ClientHello.
//
// BuildHandshakeState is automatically called before uTLS performs handshake,
// amd should only be called explicitly to inspect/change fields of
// default/mimicked ClientHello.
func (uconn *UConn) BuildHandshakeState() error {
	if uconn.ClientHelloID == HelloGolang {
		panic("Golang ClientHello is disabled") // #Restls#
		if uconn.ClientHelloBuilt {
			return nil
		}

		// use default Golang ClientHello.
		hello, ecdheParams, err := uconn.makeClientHello()
		if err != nil {
			return err
		}

		uconn.HandshakeState.Hello = hello.getPublicPtr()
		uconn.HandshakeState.State13.EcdheParams = ecdheParams
		uconn.HandshakeState.C = uconn.Conn
	} else {
		if !uconn.ClientHelloBuilt {
			err := uconn.applyPresetByID(uconn.ClientHelloID)
			if err != nil {
				return err
			}
			if uconn.omitSNIExtension {
				uconn.removeSNIExtension()
			}
		}

		err := uconn.ApplyConfig()
		if err != nil {
			return err
		}
		err = uconn.MarshalClientHello()
		if err != nil {
			return err
		}
	}
	uconn.ClientHelloBuilt = true
	return nil
}

// SetSessionState sets the session ticket, which may be preshared or fake.
// If session is nil, the body of session ticket extension will be unset,
// but the extension itself still MAY be present for mimicking purposes.
// Session tickets to be reused - use same cache on following connections.
func (uconn *UConn) SetSessionState(session *ClientSessionState) error {
	uconn.HandshakeState.Session = session
	var sessionTicket []uint8
	if session != nil {
		sessionTicket = session.sessionTicket
	}
	uconn.HandshakeState.Hello.TicketSupported = true
	uconn.HandshakeState.Hello.SessionTicket = sessionTicket

	for _, ext := range uconn.Extensions {
		st, ok := ext.(*SessionTicketExtension)
		if !ok {
			continue
		}
		st.Session = session
		if session != nil {
			if len(session.SessionTicket()) > 0 {
				if uconn.GetSessionID != nil {
					sid := uconn.GetSessionID(session.SessionTicket())
					uconn.HandshakeState.Hello.SessionId = sid[:]
					return nil
				}
			}
			var sessionID [32]byte
			_, err := io.ReadFull(uconn.config.rand(), sessionID[:])
			if err != nil {
				return err
			}
			uconn.HandshakeState.Hello.SessionId = sessionID[:]
		}
		return nil
	}
	return nil
}

// If you want session tickets to be reused - use same cache on following connections
func (uconn *UConn) SetSessionCache(cache ClientSessionCache) {
	uconn.config.ClientSessionCache = cache
	uconn.HandshakeState.Hello.TicketSupported = true
}

// SetClientRandom sets client random explicitly.
// BuildHandshakeFirst() must be called before SetClientRandom.
// r must to be 32 bytes long.
func (uconn *UConn) SetClientRandom(r []byte) error {
	if len(r) != 32 {
		return errors.New("Incorrect client random length! Expected: 32, got: " + strconv.Itoa(len(r)))
	} else {
		uconn.HandshakeState.Hello.Random = make([]byte, 32)
		copy(uconn.HandshakeState.Hello.Random, r)
		return nil
	}
}

func (uconn *UConn) SetSNI(sni string) {
	hname := hostnameInSNI(sni)
	uconn.config.ServerName = hname
	for _, ext := range uconn.Extensions {
		sniExt, ok := ext.(*SNIExtension)
		if ok {
			sniExt.ServerName = hname
		}
	}
}

// RemoveSNIExtension removes SNI from the list of extensions sent in ClientHello
// It returns an error when used with HelloGolang ClientHelloID
func (uconn *UConn) RemoveSNIExtension() error {
	if uconn.ClientHelloID == HelloGolang {
		return fmt.Errorf("Cannot call RemoveSNIExtension on a UConn with a HelloGolang ClientHelloID")
	}
	uconn.omitSNIExtension = true
	return nil
}

func (uconn *UConn) removeSNIExtension() {
	filteredExts := make([]TLSExtension, 0, len(uconn.Extensions))
	for _, e := range uconn.Extensions {
		if _, ok := e.(*SNIExtension); !ok {
			filteredExts = append(filteredExts, e)
		}
	}
	uconn.Extensions = filteredExts
}

// Handshake runs the client handshake using given clientHandshakeState
// Requires hs.hello, and, optionally, hs.session to be set.
func (c *UConn) Handshake() error {
	return c.HandshakeContext(context.Background())
}

// HandshakeContext runs the client or server handshake
// protocol if it has not yet been run.
//
// The provided Context must be non-nil. If the context is canceled before
// the handshake is complete, the handshake is interrupted and an error is returned.
// Once the handshake has completed, cancellation of the context will not affect the
// connection.
func (c *UConn) HandshakeContext(ctx context.Context) error {
	// Delegate to unexported method for named return
	// without confusing documented signature.
	return c.handshakeContext(ctx)
}

func (c *UConn) handshakeContext(ctx context.Context) (ret error) {
	// Fast sync/atomic-based exit if there is no handshake in flight and the
	// last one succeeded without an error. Avoids the expensive context setup
	// and mutex for most Read and Write calls.
	if c.handshakeComplete() {
		return nil
	}

	handshakeCtx, cancel := context.WithCancel(ctx)
	// Note: defer this before starting the "interrupter" goroutine
	// so that we can tell the difference between the input being canceled and
	// this cancellation. In the former case, we need to close the connection.
	defer cancel()

	// Start the "interrupter" goroutine, if this context might be canceled.
	// (The background context cannot).
	//
	// The interrupter goroutine waits for the input context to be done and
	// closes the connection if this happens before the function returns.
	if ctx.Done() != nil {
		done := make(chan struct{})
		interruptRes := make(chan error, 1)
		defer func() {
			close(done)
			if ctxErr := <-interruptRes; ctxErr != nil {
				// Return context error to user.
				ret = ctxErr
			}
		}()
		go func() {
			select {
			case <-handshakeCtx.Done():
				// Close the connection, discarding the error
				_ = c.conn.Close()
				interruptRes <- handshakeCtx.Err()
			case <-done:
				interruptRes <- nil
			}
		}()
	}

	c.handshakeMutex.Lock()
	defer c.handshakeMutex.Unlock()

	if err := c.handshakeErr; err != nil {
		return err
	}
	if c.handshakeComplete() {
		return nil
	}

	c.in.Lock()
	defer c.in.Unlock()

	// [uTLS section begins]
	if c.isClient {
		err := c.BuildHandshakeState()
		if err != nil {
			return err
		}
	}
	// [uTLS section ends]
	c.handshakeErr = c.handshakeFn(handshakeCtx)
	if c.handshakeErr == nil {
		c.handshakes++
	} else {
		// If an error occurred during the hadshake try to flush the
		// alert that might be left in the buffer.
		c.flush()
	}

	if c.handshakeErr == nil && !c.handshakeComplete() {
		c.handshakeErr = errors.New("tls: internal error: handshake should have had a result")
	}

	return c.handshakeErr
}

// Copy-pasted from tls.Conn in its entirety. But c.Handshake() is now utls' one, not tls.
// Write writes data to the connection.
func (c *UConn) Write(b []byte) (int, error) {
	// interlock with Close below
	for {
		x := atomic.LoadInt32(&c.activeCall)
		if x&1 != 0 {
			return 0, net.ErrClosed
		}
		if atomic.CompareAndSwapInt32(&c.activeCall, x, x+2) {
			defer atomic.AddInt32(&c.activeCall, -2)
			break
		}
	}

	if err := c.Handshake(); err != nil {
		return 0, err
	}

	c.out.Lock()
	defer c.out.Unlock()

	if err := c.out.err; err != nil {
		return 0, err
	}

	if !c.handshakeComplete() {
		return 0, alertInternalError
	}

	if c.closeNotifySent {
		return 0, errShutdown
	}

	// SSL 3.0 and TLS 1.0 are susceptible to a chosen-plaintext
	// attack when using block mode ciphers due to predictable IVs.
	// This can be prevented by splitting each Application Data
	// record into two records, effectively randomizing the IV.
	//
	// https://www.openssl.org/~bodo/tls-cbc.txt
	// https://bugzilla.mozilla.org/show_bug.cgi?id=665814
	// https://www.imperialviolet.org/2012/01/15/beastfollowup.html

	var m int
	if len(b) > 1 && c.vers <= VersionTLS10 {
		if _, ok := c.out.cipher.(cipher.BlockMode); ok {
			n, err := c.writeRecordLocked(recordTypeApplicationData, b[:1])
			if err != nil {
				return n, c.out.setErrorLocked(err)
			}
			m, b = 1, b[1:]
		}
	}

	// #Restls# Begin
	if c.restlsAuthed {
		n, err := c.writeRestlsApplicationRecord(b)
		return n, c.out.setErrorLocked(err)
	}
	// #Restls# End

	n, err := c.writeRecordLocked(recordTypeApplicationData, b)
	return n + m, c.out.setErrorLocked(err)
}

// clientHandshakeWithOneState checks that exactly one expected state is set (1.2 or 1.3)
// and performs client TLS handshake with that state
func (c *UConn) clientHandshake(ctx context.Context) (err error) {
	// [uTLS section begins]
	hello := c.HandshakeState.Hello.getPrivatePtr()
	defer func() { c.HandshakeState.Hello = hello.getPublicPtr() }()

	sessionIsAlreadySet := c.HandshakeState.Session != nil

	// after this point exactly 1 out of 2 HandshakeState pointers is non-nil,
	// useTLS13 variable tells which pointer
	// [uTLS section ends]

	if c.config == nil {
		c.config = defaultConfig()
	}

	// This may be a renegotiation handshake, in which case some fields
	// need to be reset.
	c.didResume = false

	// [uTLS section begins]
	// don't make new ClientHello, use hs.hello
	// preserve the checks from beginning and end of makeClientHello()
	if len(c.config.ServerName) == 0 && !c.config.InsecureSkipVerify && len(c.config.InsecureServerNameToVerify) == 0 {
		return errors.New("tls: at least one of ServerName, InsecureSkipVerify or InsecureServerNameToVerify must be specified in the tls.Config")
	}

	nextProtosLength := 0
	for _, proto := range c.config.NextProtos {
		if l := len(proto); l == 0 || l > 255 {
			return errors.New("tls: invalid NextProtos value")
		} else {
			nextProtosLength += 1 + l
		}
	}

	if nextProtosLength > 0xffff {
		return errors.New("tls: NextProtos values too large")
	}

	if c.handshakes > 0 {
		hello.secureRenegotiation = c.clientFinished[:]
	}
	// [uTLS section ends]

<<<<<<< HEAD
	// #Restls# Begin
	debugf("hello.keyShares(private) %v\n", hello.keyShares)
	supportTLS13 := false
	for _, v := range hello.supportedVersions {
		if v == VersionTLS13 {
			supportTLS13 = true
			break
		}
	}
	if c.config.VersionHint == TLS13Hint && supportTLS13 {
		c.generateSessionIDForTLS13(hello)
	}
	// #Restls# End

	cacheKey, session, earlySecret, binderKey := c.loadSession(hello)
=======
	cacheKey, session, earlySecret, binderKey, err := c.loadSession(hello)
	if err != nil {
		return err
	}
>>>>>>> 17e2929f
	if cacheKey != "" && session != nil {
		debugf("found session")
		defer func() {
			// If we got a handshake failure when resuming a session, throw away
			// the session ticket. See RFC 5077, Section 3.2.
			//
			// RFC 8446 makes no mention of dropping tickets on failure, but it
			// does require servers to abort on invalid binders, so we need to
			// delete tickets to recover from a corrupted PSK.
			if err != nil {
				c.config.ClientSessionCache.Put(cacheKey, nil)
			}
		}()
	}

	// #Restls# Begin
	if c.config.VersionHint == TLS12Hint || c.config.VersionHint == TLS13Hint && !supportTLS13 {
		if err := c.generateSessionIDForTLS12(hello); err != nil {
			return err
		}
	}
	debugf("%v, %v, %v\n", c.HandshakeState.Hello.SessionId, hello.sessionId, hello.raw[39:39+32])
	copy(hello.raw[39:], hello.sessionId) // patch session id
	// #Restls# End

	if !sessionIsAlreadySet { // uTLS: do not overwrite already set session
		err = c.SetSessionState(session)
		if err != nil {
			return
		}
	}

	if _, err := c.writeHandshakeRecord(hello, nil); err != nil {
		return err
	}

	msg, err := c.readHandshake(nil)
	if err != nil {
		return err
	}

	serverHello, ok := msg.(*serverHelloMsg)
	if !ok {
		c.sendAlert(alertUnexpectedMessage)
		return unexpectedMessageError(serverHello, msg)
	}

	if err := c.pickTLSVersion(serverHello); err != nil {
		return err
	}

	c.serverRandom = serverHello.random // #Restls#

	// uTLS: do not create new handshakeState, use existing one
	if c.vers == VersionTLS13 {
		hs13 := c.HandshakeState.toPrivate13()
		hs13.serverHello = serverHello
		hs13.hello = hello
		if !sessionIsAlreadySet {
			hs13.earlySecret = earlySecret
			hs13.binderKey = binderKey
		}
		hs13.ctx = ctx
		// In TLS 1.3, session tickets are delivered after the handshake.
		err = hs13.handshake()
		if handshakeState := hs13.toPublic13(); handshakeState != nil {
			c.HandshakeState = *handshakeState
		}
		return err
	}

	hs12 := c.HandshakeState.toPrivate12()
	hs12.serverHello = serverHello
	hs12.hello = hello
	hs12.ctx = ctx
	err = hs12.handshake()
	if handshakeState := hs12.toPublic12(); handshakeState != nil {
		c.HandshakeState = *handshakeState
	}
	if err != nil {
		return err
	}

	// If we had a successful handshake and hs.session is different from
	// the one already cached - cache a new one.
	if cacheKey != "" && hs12.session != nil && session != hs12.session {
		c.config.ClientSessionCache.Put(cacheKey, hs12.session)
	}
	return nil
}

func (uconn *UConn) ApplyConfig() error {
	for _, ext := range uconn.Extensions {
		err := ext.writeToUConn(uconn)
		if err != nil {
			return err
		}
	}
	return nil
}

func (uconn *UConn) MarshalClientHello() error {
	hello := uconn.HandshakeState.Hello
	headerLength := 2 + 32 + 1 + len(hello.SessionId) +
		2 + len(hello.CipherSuites)*2 +
		1 + len(hello.CompressionMethods)

	extensionsLen := 0
	var paddingExt *UtlsPaddingExtension
	for _, ext := range uconn.Extensions {
		if pe, ok := ext.(*UtlsPaddingExtension); !ok {
			// If not padding - just add length of extension to total length
			extensionsLen += ext.Len()
		} else {
			// If padding - process it later
			if paddingExt == nil {
				paddingExt = pe
			} else {
				return errors.New("Multiple padding extensions!")
			}
		}
	}

	if paddingExt != nil {
		// determine padding extension presence and length
		paddingExt.Update(headerLength + 4 + extensionsLen + 2)
		extensionsLen += paddingExt.Len()
	}

	helloLen := headerLength
	if len(uconn.Extensions) > 0 {
		helloLen += 2 + extensionsLen // 2 bytes for extensions' length
	}

	helloBuffer := bytes.Buffer{}
	bufferedWriter := bufio.NewWriterSize(&helloBuffer, helloLen+4) // 1 byte for tls record type, 3 for length
	// We use buffered Writer to avoid checking write errors after every Write(): whenever first error happens
	// Write() will become noop, and error will be accessible via Flush(), which is called once in the end

	binary.Write(bufferedWriter, binary.BigEndian, typeClientHello)
	helloLenBytes := []byte{byte(helloLen >> 16), byte(helloLen >> 8), byte(helloLen)} // poor man's uint24
	binary.Write(bufferedWriter, binary.BigEndian, helloLenBytes)
	binary.Write(bufferedWriter, binary.BigEndian, hello.Vers)

	binary.Write(bufferedWriter, binary.BigEndian, hello.Random)

	binary.Write(bufferedWriter, binary.BigEndian, uint8(len(hello.SessionId)))
	binary.Write(bufferedWriter, binary.BigEndian, hello.SessionId)

	binary.Write(bufferedWriter, binary.BigEndian, uint16(len(hello.CipherSuites)<<1))
	for _, suite := range hello.CipherSuites {
		binary.Write(bufferedWriter, binary.BigEndian, suite)
	}

	binary.Write(bufferedWriter, binary.BigEndian, uint8(len(hello.CompressionMethods)))
	binary.Write(bufferedWriter, binary.BigEndian, hello.CompressionMethods)

	if len(uconn.Extensions) > 0 {
		binary.Write(bufferedWriter, binary.BigEndian, uint16(extensionsLen))
		for _, ext := range uconn.Extensions {
			bufferedWriter.ReadFrom(ext)
		}
	}

	err := bufferedWriter.Flush()
	if err != nil {
		return err
	}

	if helloBuffer.Len() != 4+helloLen {
		return errors.New("utls: unexpected ClientHello length. Expected: " + strconv.Itoa(4+helloLen) +
			". Got: " + strconv.Itoa(helloBuffer.Len()))
	}

	hello.Raw = helloBuffer.Bytes()
	return nil
}

// get current state of cipher and encrypt zeros to get keystream
func (uconn *UConn) GetOutKeystream(length int) ([]byte, error) {
	zeros := make([]byte, length)

	if outCipher, ok := uconn.out.cipher.(cipher.AEAD); ok {
		// AEAD.Seal() does not mutate internal state, other ciphers might
		return outCipher.Seal(nil, uconn.out.seq[:], zeros, nil), nil
	}
	return nil, errors.New("Could not convert OutCipher to cipher.AEAD")
}

// SetTLSVers sets min and max TLS version in all appropriate places.
// Function will use first non-zero version parsed in following order:
//  1. Provided minTLSVers, maxTLSVers
//  2. specExtensions may have SupportedVersionsExtension
//  3. [default] min = TLS 1.0, max = TLS 1.2
//
// Error is only returned if things are in clearly undesirable state
// to help user fix them.
func (uconn *UConn) SetTLSVers(minTLSVers, maxTLSVers uint16, specExtensions []TLSExtension) error {
	if minTLSVers == 0 && maxTLSVers == 0 {
		// if version is not set explicitly in the ClientHelloSpec, check the SupportedVersions extension
		supportedVersionsExtensionsPresent := 0
		for _, e := range specExtensions {
			switch ext := e.(type) {
			case *SupportedVersionsExtension:
				findVersionsInSupportedVersionsExtensions := func(versions []uint16) (uint16, uint16) {
					// returns (minVers, maxVers)
					minVers := uint16(0)
					maxVers := uint16(0)
					for _, vers := range versions {
						if isGREASEUint16(vers) {
							continue
						}
						if maxVers < vers || maxVers == 0 {
							maxVers = vers
						}
						if minVers > vers || minVers == 0 {
							minVers = vers
						}
					}
					return minVers, maxVers
				}

				supportedVersionsExtensionsPresent += 1
				minTLSVers, maxTLSVers = findVersionsInSupportedVersionsExtensions(ext.Versions)
				if minTLSVers == 0 && maxTLSVers == 0 {
					return fmt.Errorf("SupportedVersions extension has invalid Versions field")
				} // else: proceed
			}
		}
		switch supportedVersionsExtensionsPresent {
		case 0:
			// if mandatory for TLS 1.3 extension is not present, just default to 1.2
			minTLSVers = VersionTLS10
			maxTLSVers = VersionTLS12
		case 1:
		default:
			return fmt.Errorf("uconn.Extensions contains %v separate SupportedVersions extensions",
				supportedVersionsExtensionsPresent)
		}
	}

	if minTLSVers < VersionTLS10 || minTLSVers > VersionTLS12 {
		return fmt.Errorf("uTLS does not support 0x%X as min version", minTLSVers)
	}

	if maxTLSVers < VersionTLS10 || maxTLSVers > VersionTLS13 {
		return fmt.Errorf("uTLS does not support 0x%X as max version", maxTLSVers)
	}

	uconn.HandshakeState.Hello.SupportedVersions = makeSupportedVersions(minTLSVers, maxTLSVers)
	uconn.config.MinVersion = minTLSVers
	uconn.config.MaxVersion = maxTLSVers

	return nil
}

func (uconn *UConn) SetUnderlyingConn(c net.Conn) {
	uconn.Conn.conn = c
}

func (uconn *UConn) GetUnderlyingConn() net.Conn {
	return uconn.Conn.conn
}

// MakeConnWithCompleteHandshake allows to forge both server and client side TLS connections.
// Major Hack Alert.
func MakeConnWithCompleteHandshake(tcpConn net.Conn, version uint16, cipherSuite uint16, masterSecret []byte, clientRandom []byte, serverRandom []byte, isClient bool) *Conn {
	tlsConn := &Conn{conn: tcpConn, config: &Config{}, isClient: isClient}
	cs := cipherSuiteByID(cipherSuite)
	if cs != nil {
		// This is mostly borrowed from establishKeys()
		clientMAC, serverMAC, clientKey, serverKey, clientIV, serverIV :=
			keysFromMasterSecret(version, cs, masterSecret, clientRandom, serverRandom,
				cs.macLen, cs.keyLen, cs.ivLen)

		var clientCipher, serverCipher interface{}
		var clientHash, serverHash hash.Hash
		if cs.cipher != nil {
			clientCipher = cs.cipher(clientKey, clientIV, true /* for reading */)
			clientHash = cs.mac(clientMAC)
			serverCipher = cs.cipher(serverKey, serverIV, false /* not for reading */)
			serverHash = cs.mac(serverMAC)
		} else {
			clientCipher = cs.aead(clientKey, clientIV)
			serverCipher = cs.aead(serverKey, serverIV)
		}

		if isClient {
			tlsConn.in.prepareCipherSpec(version, serverCipher, serverHash)
			tlsConn.out.prepareCipherSpec(version, clientCipher, clientHash)
		} else {
			tlsConn.in.prepareCipherSpec(version, clientCipher, clientHash)
			tlsConn.out.prepareCipherSpec(version, serverCipher, serverHash)
		}

		// skip the handshake states
		atomic.StoreUint32(&tlsConn.handshakeStatus, 1)
		tlsConn.cipherSuite = cipherSuite
		tlsConn.haveVers = true
		tlsConn.vers = version

		// Update to the new cipher specs
		// and consume the finished messages
		tlsConn.in.changeCipherSpec()
		tlsConn.out.changeCipherSpec()

		tlsConn.in.incSeq()
		tlsConn.out.incSeq()

		return tlsConn
	} else {
		// TODO: Support TLS 1.3 Cipher Suites
		return nil
	}
}

func makeSupportedVersions(minVers, maxVers uint16) []uint16 {
	a := make([]uint16, maxVers-minVers+1)
	for i := range a {
		a[i] = maxVers - uint16(i)
	}
	return a
}

// Extending (*Conn).readHandshake() to support more customized handshake messages.
func (c *Conn) utlsHandshakeMessageType(msgType byte) (handshakeMessage, error) {
	switch msgType {
	case utlsTypeCompressedCertificate:
		return new(utlsCompressedCertificateMsg), nil
	case utlsTypeEncryptedExtensions:
		if c.isClient {
			return new(encryptedExtensionsMsg), nil
		} else {
			return new(utlsClientEncryptedExtensionsMsg), nil
		}
	default:
		return nil, c.in.setErrorLocked(c.sendAlert(alertUnexpectedMessage))
	}
}

// Extending (*Conn).connectionStateLocked()
func (c *Conn) utlsConnectionStateLocked(state *ConnectionState) {
	state.PeerApplicationSettings = c.utls.peerApplicationSettings
}

type utlsConnExtraFields struct {
	hasApplicationSettings   bool
	peerApplicationSettings  []byte
	localApplicationSettings []byte
}<|MERGE_RESOLUTION|>--- conflicted
+++ resolved
@@ -409,7 +409,6 @@
 	}
 	// [uTLS section ends]
 
-<<<<<<< HEAD
 	// #Restls# Begin
 	debugf("hello.keyShares(private) %v\n", hello.keyShares)
 	supportTLS13 := false
@@ -423,14 +422,10 @@
 		c.generateSessionIDForTLS13(hello)
 	}
 	// #Restls# End
-
-	cacheKey, session, earlySecret, binderKey := c.loadSession(hello)
-=======
 	cacheKey, session, earlySecret, binderKey, err := c.loadSession(hello)
 	if err != nil {
 		return err
 	}
->>>>>>> 17e2929f
 	if cacheKey != "" && session != nil {
 		debugf("found session")
 		defer func() {
