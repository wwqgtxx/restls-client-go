--- conflicted
+++ resolved
@@ -31,7 +31,7 @@
 
 	// This method may not be called if the server doesn't send a
 	// ServerKeyExchange message.
-	processServerKeyExchange(*Config, *clientHelloMsg, *serverHelloMsg, *x509.Certificate, *serverKeyExchangeMsg, []*ecdheParameters /* #Restls# */) error
+	processServerKeyExchange(*Config, *clientHelloMsg, *serverHelloMsg, *x509.Certificate, *serverKeyExchangeMsg, []*ecdh.PrivateKey /* #Restls# */) error
 	generateClientKeyExchange(*Config, *clientHelloMsg, *x509.Certificate) ([]byte, *clientKeyExchangeMsg, error)
 }
 
@@ -74,7 +74,7 @@
 	return preMasterSecret, nil
 }
 
-func (ka rsaKeyAgreement) processServerKeyExchange(config *Config, clientHello *clientHelloMsg, serverHello *serverHelloMsg, cert *x509.Certificate, skx *serverKeyExchangeMsg, eagerParam []*ecdheParameters /* #Restls# */) error {
+func (ka rsaKeyAgreement) processServerKeyExchange(config *Config, clientHello *clientHelloMsg, serverHello *serverHelloMsg, cert *x509.Certificate, skx *serverKeyExchangeMsg, eagerKey []*ecdh.PrivateKey /* #Restls# */) error {
 	return errors.New("tls: unexpected ServerKeyExchange")
 }
 
@@ -272,7 +272,7 @@
 	return preMasterSecret, nil
 }
 
-func (ka *ecdheKeyAgreement) processServerKeyExchange(config *Config, clientHello *clientHelloMsg, serverHello *serverHelloMsg, cert *x509.Certificate, skx *serverKeyExchangeMsg, paramsPtr []*ecdheParameters /* #Restls# */) (err /* #Restls# */ error) {
+func (ka *ecdheKeyAgreement) processServerKeyExchange(config *Config, clientHello *clientHelloMsg, serverHello *serverHelloMsg, cert *x509.Certificate, skx *serverKeyExchangeMsg, keyPtr []*ecdh.PrivateKey /* #Restls# */) (err /* #Restls# */ error) {
 	if len(skx.key) < 4 {
 		return errServerKeyExchange
 	}
@@ -297,33 +297,24 @@
 		return errors.New("tls: server selected unsupported curve")
 	}
 
-<<<<<<< HEAD
 	// #Restls# Begin
-	if curveID == CurveP521 || len(paramsPtr) == 0 {
+	var key *ecdh.PrivateKey
+	if curveID == CurveP521 || len(keyPtr) == 0 {
 		if curveID == CurveP521 {
 			config.ClientID.Store(&HelloChrome_Auto)
 		}
-		params, err := generateECDHEParameters(config.rand(), curveID)
+		// params, err := generateECDHEParameters(config.rand(), curveID)
+		key_, err := generateECDHEKey(config.rand(), curveID)
 		if err != nil {
 			return err
 		}
-		ka.params = params
+		key = key_
 	} else {
-		ka.params = *paramsPtr[curveIDMap[curveID]]
+		// ka.params = *paramsPtr[curveIDMap[curveID]]
+		key = keyPtr[curveIDMap[curveID]]
 	}
 	// #Restls# End
 
-	ka.preMasterSecret = ka.params.SharedKey(publicKey) // #Restls#
-	if ka.preMasterSecret == nil {
-		return errServerKeyExchange
-	}
-
-	ourPublicKey := ka.params.PublicKey() // #Restls#
-=======
-	key, err := generateECDHEKey(config.rand(), curveID)
-	if err != nil {
-		return err
-	}
 	ka.key = key
 
 	peerKey, err := key.Curve().NewPublicKey(publicKey)
@@ -336,7 +327,6 @@
 	}
 
 	ourPublicKey := key.PublicKey().Bytes()
->>>>>>> 835e0735
 	ka.ckx = new(clientKeyExchangeMsg)
 	ka.ckx.ciphertext = make([]byte, 1+len(ourPublicKey))
 	ka.ckx.ciphertext[0] = byte(len(ourPublicKey))
