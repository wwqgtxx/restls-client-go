--- conflicted
+++ resolved
@@ -17,13 +17,4 @@
 	golang.org/x/sys v0.11.0
 )
 
-<<<<<<< HEAD
-require (
-	github.com/klauspost/cpuid/v2 v2.0.9 // indirect
-	golang.org/x/text v0.10.0 // indirect
-)
-
-require lukechampine.com/blake3 v1.1.7
-=======
-require golang.org/x/text v0.12.0 // indirect
->>>>>>> 81993062
+require golang.org/x/text v0.12.0 // indirect